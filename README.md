# Kagent DevOps RCA System

> AI-powered Root Cause Analysis agent for Kubernetes using Kagent framework

## Overview

This project implements an intelligent AI agent that automatically investigates Kubernetes alerts, identifies root causes, and provides actionable solutions. Built on the [Kagent](https://kagent.dev/) framework, it combines Kubernetes-native operations with AI reasoning.

### Alert-Agnostic Design

**The system can analyze ANY alert that AlertManager sends.** It's not limited to specific alert types because:

1. **Generic Investigation Process**: The agent doesn't have hardcoded alert handlers. Instead, it:
   - Reads alert labels/annotations (present in ANY alert)
   - Uses generic tools (kubectl, logs, Prometheus, Helm)
   - Applies AI reasoning to correlate data
   - Determines root cause based on evidence

2. **Memory-Based Learning**: The `known-issues.md` contains common patterns, but the agent can:
   - Analyze novel/unknown alert types
   - Learn from them
   - Add new patterns to memory over time

3. **Flexible Tool Set**: The custom tools (log analyzer, Helm analyzer, etc.) work on:
   - Pod logs (regardless of alert type)
   - Kubernetes events (any resource)
   - Helm configurations (any chart)
   - Metrics (any query)

Whether it's a pod crash, database issue, certificate expiration, network policy violation, or custom application alert - the agent investigates using the same intelligent, tool-based approach.

## How It Works

```
Prometheus Alert → Webhook Service → Kagent AI Agent → Investigation → Report → Email
```

1. **Alert Reception**: AlertManager sends webhooks when issues are detected
2. **AI Investigation**: Kagent agent investigates using Kubernetes, Prometheus, Helm, and GitHub APIs
3. **Root Cause Analysis**: Agent analyzes logs, metrics, configs, and recent changes
4. **Report Generation**: Comprehensive markdown report with timeline and solutions
5. **Notification**: HTML email sent to DevOps team

## Features

### 🔍 Core Capabilities
- **Alert-Agnostic Analysis**: Investigates ANY AlertManager alert using generic investigation patterns
- **AI-Powered Reasoning**: Claude-powered agent correlates logs, events, metrics, and configuration changes
- **Multi-Tool Investigation**: Kubernetes API, Prometheus queries, Helm analysis, log parsing, GitHub integration
- **Root Cause Determination**: Identifies primary causes and contributing factors with supporting evidence

### 🧠 Intelligence & Learning
- **Persistent Memory System**: Markdown-based knowledge base (`/agent-memory/`) that grows over time
- **Pattern Recognition**: Learns from past incidents and applies solutions to similar problems
- **Contextual Analysis**: Reads alert labels/annotations and correlates with system state
- **Exit Code Intelligence**: Interprets container exit codes (137=OOMKilled, 143=SIGTERM, etc.)

### 📊 Reporting & Notifications
- **Comprehensive Reports**: Detailed markdown reports with executive summary, timeline, root cause, and solutions
- **Styled HTML Emails**: Professional email templates with syntax highlighting and color-coded severity
- **Severity-Based Routing**: Critical → oncall, Warning → devops, Info → alerts list
- **Actionable Solutions**: Exact kubectl/helm commands, not placeholders

### ⚙️ Operational Excellence
- **Zero False Positives**: Only triggers on actual AlertManager alerts (no polling/scanning)
- **Alert Deduplication**: 5-minute cache prevents duplicate investigations
- **High Availability**: Webhook service runs with 2 replicas
- **GitOps Ready**: All configurations managed via Kubernetes manifests

## Architecture

### Components

1. **Webhook Service** (FastAPI)
   - Receives AlertManager webhooks
   - Triggers Kagent agent

2. **Kagent AI Agent**
   - Performs intelligent investigation
   - Uses custom Python tools
   - Maintains persistent memory
   - Generates reports

3. **Notifier Service** (FastAPI)
   - Sends email notifications
   - Converts markdown to styled HTML

4. **Custom Tools**
   - Memory Manager: Read/write knowledge base
   - Helm Analyzer: Chart and release analysis
   - Log Analyzer: Pattern matching and error extraction
   - GitHub API: Commit and workflow history (optional)

## Quick Start

### Prerequisites

**Required:**
- **Kubernetes**: v1.28+ (K3s 1.28+ recommended for local development)
<<<<<<< HEAD
- **Kagent Operator**: Latest version from [kagent.dev](https://kagent.dev/)
=======
- **Kagent Operator**: Latest version from [kagent.dev](https://kagent.dev/) (see [installation guide](docs/KAGENT_INSTALLATION.md))
- **Anthropic API Key**: For Claude AI integration (obtain from [console.anthropic.com](https://console.anthropic.com/))
>>>>>>> 0e45d92b
- **Prometheus + AlertManager**: v2.45+ (via kube-prometheus-stack Helm chart)
- **Helm**: v3.12+
- **kubectl**: v1.28+
- **Docker or Podman**: v24.0+ (for building images)
- **Gmail Account**: With app password enabled (2FA required)

**Optional:**
- **GitHub Personal Access Token**: For commit/workflow correlation (read-only scope)
- **Grafana**: v10.0+ for visualization (included in kube-prometheus-stack)

**System Resources:**
- Minimum: 4 vCPU, 8GB RAM, 20GB storage
- Recommended: 8 vCPU, 16GB RAM, 50GB storage

### Installation

**Complete step-by-step installation guide: [docs/INSTALLATION.md](docs/INSTALLATION.md)**

The installation guide covers:
- ✅ Prerequisites (Kagent operator, API keys, tools)
- ✅ Building Docker images
- ✅ Configuring secrets
- ✅ Deployment (Helm or manual)
- ✅ Verification steps
- ✅ Troubleshooting

<<<<<<< HEAD
# 5. Configure Gmail credentials
cp manifests/secrets.yaml.template manifests/secrets.yaml
# Edit manifests/secrets.yaml with your credentials
kubectl apply -f manifests/secrets.yaml
=======
**Quick Start Overview:**
>>>>>>> 0e45d92b

1. **Prerequisites**: Verify tools, get API keys → [Full Prerequisites](docs/INSTALLATION.md#prerequisites)
2. **Install Kagent**: Deploy operator with Claude → [Step 1](docs/INSTALLATION.md#step-1-install-kagent-operator)
3. **Configure Secrets**: Gmail, recipients → [Step 2](docs/INSTALLATION.md#step-2-configure-secrets)
4. **Deploy with Helm**: Single helm install command (uses pre-built images) → [Step 3](docs/INSTALLATION.md#step-3-deploy-application)
5. **Verify Installation**: Test all components → [Step 4](docs/INSTALLATION.md#step-4-verify-installation)
6. **Configure AlertManager**: Enable real alerts → [Step 5](docs/INSTALLATION.md#step-5-configure-alertmanager) ⚠️ **Required**

**→ [Complete Installation Guide with Commands & Troubleshooting](docs/INSTALLATION.md)** ⭐

**Note**: Pre-built Docker images are provided. No need to build yourself! See [Docker Build Guide](docs/DOCKER_BUILD.md) only if customizing services.

## Testing

### Send Test Alert

```bash
# Create a test failure scenario
./tests/create-test-failure.sh

# Or send test alert directly
./tests/send-test-alert.sh
```

### Monitor Logs

```bash
# Webhook service
kubectl logs -f -n analysis-agent -l app=webhook-service

# Notifier service
kubectl logs -f -n analysis-agent -l app=notifier-service

# Agent logs (check Kagent operator logs)
kubectl logs -f -n kagent-system -l app=kagent-operator
```

## Configuration

### Alert Routing

Configure email recipients in `manifests/secrets.yaml`:

```yaml
recipients-critical: "oncall@example.com,sre@example.com"
recipients-warning: "devops@example.com"
recipients-info: "devops-alerts@example.com"
```

### GitHub Integration (Optional)

To enable commit and workflow correlation, configure a GitHub Personal Access Token:

**1. Generate Token:**
```bash
# Visit: https://github.com/settings/tokens
# Create fine-grained token with:
# - Repository access: Your repositories
# - Permissions: Contents (Read-only), Actions (Read-only)
```

**2. Add to secrets.yaml:**
```yaml
github-credentials:
  token: "ghp_your_token_here"
```

**3. Enable in agent:**
Uncomment the GitHub tool in `agents/devops-rca-agent.yaml`:
```yaml
- name: github_tool
  type: python
  module: tools.github_api
  function: github_tool
```

**4. Restart agent:**
```bash
kubectl rollout restart deployment/devops-rca-agent -n analysis-agent
```

### Agent Memory

The agent maintains a knowledge base in `/agent-memory/`:

- `discovered-tools.md` - Known services and tools
- `known-issues.md` - Previously solved issues
- `github-repos.md` - Linked repositories
- `helm-charts.md` - Deployed charts
- `reports/` - Incident reports

## Example Report

When an issue occurs, you'll receive an email like this:

```
Subject: [CRITICAL] Pod CrashLoopBackOff: payment-service

# Incident Report: KubePodCrashLooping

## Executive Summary
Payment service pod crashed due to database connection failure caused by
incorrect connection string after recent deployment.

## Timeline
14:15 - Deployment updated (commit abc123)
14:16 - Pod started
14:17 - Database connection failed
14:18 - Pod entered CrashLoopBackOff
14:20 - Alert fired

## Root Cause
Primary: Database connection string missing DB_PASSWORD environment variable

## Solutions

### Immediate Fix
1. Rollback deployment:
   kubectl rollout undo deployment/payment-service -n production

2. Verify:
   kubectl rollout status deployment/payment-service -n production

### Root Fix
1. Add DB_PASSWORD to ConfigMap
2. Update deployment to reference secret
3. Redeploy with correct configuration

## Prevention
- Add secret validation in CI/CD pipeline
- Implement smoke tests before production
```

## Documentation

**Core Documentation:**
<<<<<<< HEAD
=======
- **[Installation Guide](docs/INSTALLATION.md)** - Complete setup from prerequisites to deployment ⭐
- [Helm Deployment Guide](docs/HELM_DEPLOYMENT.md) - Advanced Helm patterns for production
- [Image Architecture](docs/IMAGE_ARCHITECTURE.md) - Docker image separation of concerns
- [Docker Build Guide](docs/DOCKER_BUILD.md) - For maintainers: building and publishing images
- [Roadmap](docs/ROADMAP.md) - Future enhancements and features
>>>>>>> 0e45d92b
- [Development Plan](development_plan.md) - Detailed 6-phase implementation roadmap
- [CLAUDE.md](CLAUDE.md) - Architecture details and development guide

**Service Documentation:**
- [Webhook Service](services/webhook/README.md) - AlertManager webhook receiver
- [Notifier Service](services/notifier/README.md) - Email notification service

**Testing Documentation:**
- [Testing Guide](tests/README.md) - Comprehensive testing scenarios and scripts
- [Verification Script](tests/verify-agent.sh) - System health check
- [Test Failure Creator](tests/create-test-failure.sh) - Deploy failure scenarios
- [Send Test Alert](tests/send-test-alert.sh) - Manual alert injection

**Example Scenarios:**
- [CrashLoop Scenario](examples/crashloop-scenario/README.md) - Database connection failure
- [OOMKilled Scenario](examples/oom-scenario/README.md) - Memory exhaustion
- [ImagePull Scenario](examples/imagepull-scenario/README.md) - Invalid image tag

## Development Plan

See [development_plan.md](development_plan.md) for detailed implementation phases.

## Project Structure

```
analysis-agent/
├── README.md                      # This file
├── development_plan.md            # Detailed implementation plan
├── agents/                        # Kagent agent definitions
│   └── devops-rca-agent.yaml
├── services/                      # Python microservices
│   ├── webhook/                   # AlertManager webhook receiver
│   └── notifier/                  # Email notification service
├── tools/                         # Custom Python tools for agent
│   ├── memory_manager.py
│   ├── helm_analyzer.py
│   ├── log_analyzer.py
│   └── github_api.py
├── chart/                         # Helm chart for deployment
│   └── analysis-agent/            # Main Helm chart
│       ├── Chart.yaml
│       ├── values.yaml
│       ├── templates/
│       └── README.md
├── manifests/                     # Kubernetes manifests (manual deployment)
│   ├── namespace.yaml
│   ├── rbac.yaml
│   ├── storage.yaml
│   └── deployments/
├── memory-templates/              # Agent memory templates
├── docs/                          # Documentation
│   ├── INSTALLATION.md            # Complete installation guide ⭐
│   ├── HELM_DEPLOYMENT.md         # Advanced Helm deployment guide
│   ├── IMAGE_ARCHITECTURE.md      # Docker image separation of concerns
│   ├── DOCKER_BUILD.md            # Docker build guide (for maintainers)
│   └── ROADMAP.md                 # Future enhancements roadmap
├── tests/                         # Test scenarios and scripts
└── examples/                      # Example failure scenarios
```

## Common Alert Examples (MVP)

The system handles **any alert type**, but these examples demonstrate typical scenarios:

- **Pod Issues**: CrashLoopBackOff, ImagePullBackOff, Pending
- **Resource Issues**: OOMKilled, CPU throttling
- **Infrastructure**: Node problems, storage issues
- **Application**: Health check failures, connection errors
- **Security**: Certificate expiration, RBAC violations
- **Storage**: PVC binding failures, volume mount issues
- **Networking**: DNS failures, ingress misconfigurations
- **Custom Alerts**: Any application-specific alerts from your services

The agent's generic investigation approach works for all AlertManager alerts, not just these examples.

## Future Enhancements

- **MCP Integration**: GitHub Actions, ArgoCD, Slack MCP servers
- **Auto-Remediation**: Automated fixes with approval workflow
- **Multi-Cluster**: Support for multiple Kubernetes clusters
- **RAG System**: Vector database for historical incident search
- **Predictive Analysis**: Proactive alerting based on patterns

## Contributing

This is a learning project focused on Kagent development. Contributions welcome!

## Support

For issues and questions:
- Check [documentation](docs/)
- Review [development plan](development_plan.md)
- Create an issue in the repository

## License

[Your chosen license]

## Quick Reference

### Common Commands

```bash
# Deploy everything
kubectl apply -f manifests/

# Check system status
kubectl get all -n analysis-agent

# View recent reports
AGENT_POD=$(kubectl get pods -n analysis-agent -l component=agent -o jsonpath='{.items[0].metadata.name}')
kubectl exec -it -n analysis-agent $AGENT_POD -- ls -lh /agent-memory/reports/

# Tail all logs
kubectl logs -f -n analysis-agent --all-containers=true

# Port forward services
kubectl port-forward -n analysis-agent svc/webhook-service 8080:8080
kubectl port-forward -n analysis-agent svc/notifier-service 8081:8080

# Test webhook
curl -X POST http://localhost:8080/api/v1/webhook/test \
  -H "Content-Type: application/json" \
  -d '{"test": "alert"}'

# Test notifier
curl -X POST http://localhost:8081/api/v1/test-email \
  -H "Content-Type: application/json" \
  -d '["your-email@example.com"]'

# Delete everything
kubectl delete namespace analysis-agent
```

### Troubleshooting

**Webhook not receiving alerts:**
```bash
# Check AlertManager config
kubectl get configmap -n monitoring alertmanager-config -o yaml

# Test connectivity from monitoring namespace
kubectl run test -n monitoring --rm -i --restart=Never --image=curlimages/curl -- \
  curl -v http://webhook-service.analysis-agent.svc.cluster.local:8080/health
```

**Agent not investigating:**
```bash
# Check Kagent operator
kubectl get pods -n kagent-system

# Check agent resource
kubectl get agent devops-rca-agent -n analysis-agent

# Verify RBAC permissions
kubectl auth can-i list pods --as=system:serviceaccount:analysis-agent:agent-sa --all-namespaces
```

**Emails not sending:**
```bash
# Check Gmail credentials
kubectl get secret gmail-credentials -n analysis-agent -o yaml

# Test notifier directly
kubectl port-forward -n analysis-agent svc/notifier-service 8080:8080
curl -X POST http://localhost:8080/api/v1/test-email \
  -H "Content-Type: application/json" \
  -d '["your-email@example.com"]'
```

## Acknowledgments

- Built with [Kagent](https://kagent.dev/)
- Prometheus & AlertManager for monitoring
- FastAPI for microservices
- The Kubernetes community

---

**Status**: MVP Development Phase

**Current Version**: 0.1.0

**Last Updated**: 2025-10-11<|MERGE_RESOLUTION|>--- conflicted
+++ resolved
@@ -97,12 +97,8 @@
 
 **Required:**
 - **Kubernetes**: v1.28+ (K3s 1.28+ recommended for local development)
-<<<<<<< HEAD
-- **Kagent Operator**: Latest version from [kagent.dev](https://kagent.dev/)
-=======
 - **Kagent Operator**: Latest version from [kagent.dev](https://kagent.dev/) (see [installation guide](docs/KAGENT_INSTALLATION.md))
 - **Anthropic API Key**: For Claude AI integration (obtain from [console.anthropic.com](https://console.anthropic.com/))
->>>>>>> 0e45d92b
 - **Prometheus + AlertManager**: v2.45+ (via kube-prometheus-stack Helm chart)
 - **Helm**: v3.12+
 - **kubectl**: v1.28+
@@ -129,14 +125,7 @@
 - ✅ Verification steps
 - ✅ Troubleshooting
 
-<<<<<<< HEAD
-# 5. Configure Gmail credentials
-cp manifests/secrets.yaml.template manifests/secrets.yaml
-# Edit manifests/secrets.yaml with your credentials
-kubectl apply -f manifests/secrets.yaml
-=======
 **Quick Start Overview:**
->>>>>>> 0e45d92b
 
 1. **Prerequisites**: Verify tools, get API keys → [Full Prerequisites](docs/INSTALLATION.md#prerequisites)
 2. **Install Kagent**: Deploy operator with Claude → [Step 1](docs/INSTALLATION.md#step-1-install-kagent-operator)
@@ -273,14 +262,11 @@
 ## Documentation
 
 **Core Documentation:**
-<<<<<<< HEAD
-=======
 - **[Installation Guide](docs/INSTALLATION.md)** - Complete setup from prerequisites to deployment ⭐
 - [Helm Deployment Guide](docs/HELM_DEPLOYMENT.md) - Advanced Helm patterns for production
 - [Image Architecture](docs/IMAGE_ARCHITECTURE.md) - Docker image separation of concerns
 - [Docker Build Guide](docs/DOCKER_BUILD.md) - For maintainers: building and publishing images
 - [Roadmap](docs/ROADMAP.md) - Future enhancements and features
->>>>>>> 0e45d92b
 - [Development Plan](development_plan.md) - Detailed 6-phase implementation roadmap
 - [CLAUDE.md](CLAUDE.md) - Architecture details and development guide
 
